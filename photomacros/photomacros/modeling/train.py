from pathlib import Path

import typer
from loguru import logger
from tqdm import tqdm
from torch.utils.data import random_split, DataLoader
<<<<<<< HEAD
from photomacros.config import MODELS_DIR, PROCESSED_DATA_DIR
import torch
=======
from photomacros.config import MODELS_DIR, PROCESSED_DATA_DIR, IMAGE_SIZE, MEAN, STD, BATCH_SIZE



# imported ourselves --------
import torch
from torchvision import datasets, transforms
# import config
from photomacros import dataset
import random
# -------------------



>>>>>>> a9f1b4f0
app = typer.Typer()

def load_data_labels(input_path):
    image_paths = []
    labels = []

    # Traverse the directory
    for label_dir in input_path.iterdir():
        if label_dir.is_dir():  # Check if it's a directory (class label)
            for img_file in label_dir.glob("*.jpg"):  # Load all jpg images
                image_paths.append(img_file)
                labels.append(label_dir.name)  # Use the directory name as the label
               

    logger.info(f"Loaded {len(image_paths)} images with corresponding labels.")
    logger.info("Generating train, val, and test datasets...")

    dataset_size = len(image_paths)

    # Combine images and labels for easy splitting
    dataset = list(zip(image_paths, labels))
    

    # Split the dataset into train, validation, and test sizes
    train_size = int(0.7 * dataset_size)
    val_size = int(0.15 * dataset_size)  # 15% for validation
    test_size = dataset_size - train_size - val_size  # Remaining 15% for testing

    # Randomly split the dataset
    torch.manual_seed(42)  # Set a random seed for reproducibility
    train_dataset, val_dataset, test_dataset = random_split(dataset, [train_size, val_size, test_size])

    # Create DataLoaders for each dataset
    train_loader = DataLoader(train_dataset, batch_size=32, shuffle=True)
    val_loader = DataLoader(val_dataset, batch_size=32, shuffle=False)
    test_loader = DataLoader(test_dataset, batch_size=32, shuffle=False)

    logger.success("Train, validation, and test datasets generation complete with labels.")

<<<<<<< HEAD
    return train_loader, val_loader, test_loader
   
=======
# Set random seed for reproducibility
random.seed(46)


# Define on-the-fly augmentations and normalization for training data
def get_augmentation_transforms():
    return transforms.Compose([
        transforms.RandomRotation(degrees=15),           # Rotate images slightly
        transforms.RandomHorizontalFlip(p=0.5),          # Flip images horizontally with a 50% chance
        transforms.RandomResizedCrop(IMAGE_SIZE,  # Crop and resize to standard dimensions
                                     scale=(0.8, 1.0)),
        transforms.ColorJitter(brightness=0.3,           # Adjust brightness
                               contrast=0.3,
                               saturation=0.3),
        transforms.ToTensor(),                           # Convert image to tensor
        transforms.Normalize(mean=MEAN, std=STD)  # Normalize
    ])

# Define validation and testing transformations without augmentations
def get_validation_transforms():
    return transforms.Compose([
        transforms.Resize(IMAGE_SIZE),
        transforms.ToTensor(),
        transforms.Normalize(mean=MEAN, std=STD)
    ])

# STEP 1 - Splits data into 70% training, 15% validation, 15% testing
def split_data(input_path):
    image_paths = list(Path(input_path).rglob("*.jpg"))  # Get all image paths
    dataset_size = len(image_paths)
    train_size = int(0.7 * dataset_size)
    val_size = int(0.15 * dataset_size)   # 15% for validation
    test_size = dataset_size - train_size - val_size  # Remaining 15% for testing
    
    # Randomly split datasets
    train_dataset, val_dataset, test_dataset = random_split(image_paths, [train_size, val_size, test_size])

    return train_dataset, val_dataset, test_dataset


# Load datasets and create DataLoaders
def load_data(input_data_dir):
    train_dataset, val_dataset, test_dataset = split_data(input_data_dir)

    # STEP 2 - Create DataLoaders with augmentations
    train_loader = DataLoader(
        datasets.ImageFolder(input_data_dir, transform=get_augmentation_transforms()), 
        batch_size=BATCH_SIZE, 
        sampler=train_dataset,
        shuffle=False  # Avoid shuffling as we're using a sampler
    )

    val_loader = DataLoader(
        datasets.ImageFolder(input_data_dir, transform=get_validation_transforms()), 
        batch_size=BATCH_SIZE, 
        sampler=val_dataset,
        shuffle=False  # Avoid shuffling as we're using a sampler
    )

    test_loader = DataLoader(
        datasets.ImageFolder(input_data_dir, transform=get_validation_transforms()), 
        batch_size=BATCH_SIZE, 
        sampler=test_dataset,
        shuffle=False  # Avoid shuffling as we're using a sampler
    )

    return train_loader, val_loader, test_loader

# Model training loop
def train_model(train_loader):
    model = ...  # Initialize your model here
    optimizer = ...  # Define optimizer (e.g., Adam, SGD)
    criterion = ...  # Define loss function (e.g., CrossEntropyLoss)
    
    model.train()  # Set model to training mode
    for epoch in range(NUM_EPOCHS):
        for images, labels in train_loader:
            optimizer.zero_grad()
            outputs = model(images)
            loss = criterion(outputs, labels)
            loss.backward()
            optimizer.step()
        
        print(f"Epoch [{epoch+1}/{NUM_EPOCHS}], Loss: {loss.item():.4f}")

    print("Training complete")


>>>>>>> a9f1b4f0

@app.command()
def main(
    # ---- REPLACE DEFAULT PATHS AS APPROPRIATE ----
    features_path: Path = PROCESSED_DATA_DIR / "features.csv",
    label_path: Path = PROCESSED_DATA_DIR / "features.csv",
    model_path: Path = PROCESSED_DATA_DIR / "model.pkl",
    input_path: Path = PROCESSED_DATA_DIR,
    #output_path: Path = PROCESSED_DATA_DIR,
    # -----------------------------------------
):
<<<<<<< HEAD


    # Create DataLoaders for each dataset
    train_loader,val_loader, test_loader= load_data_labels(input_path)


    logger.success("Train, validation, and test datasets generation complete with labels.")


=======
    # ---- REPLACE THIS WITH YOUR OWN CODE ----
    logger.info(" Begining training  ")

    logger.info(" beep bop boop ")
    
    logger.info(" we are loading training data ")
    train_loader, val_loader, test_loader = load_data(input_path)

    # logger.info(" we are training the model ")
    # train_model(train_loader)


    
    logger.success(" End training ")
    # -----------------------------------------
>>>>>>> a9f1b4f0


if __name__ == "__main__":
    app()<|MERGE_RESOLUTION|>--- conflicted
+++ resolved
@@ -4,10 +4,6 @@
 from loguru import logger
 from tqdm import tqdm
 from torch.utils.data import random_split, DataLoader
-<<<<<<< HEAD
-from photomacros.config import MODELS_DIR, PROCESSED_DATA_DIR
-import torch
-=======
 from photomacros.config import MODELS_DIR, PROCESSED_DATA_DIR, IMAGE_SIZE, MEAN, STD, BATCH_SIZE
 
 
@@ -22,50 +18,11 @@
 
 
 
->>>>>>> a9f1b4f0
 app = typer.Typer()
 
-def load_data_labels(input_path):
-    image_paths = []
-    labels = []
 
-    # Traverse the directory
-    for label_dir in input_path.iterdir():
-        if label_dir.is_dir():  # Check if it's a directory (class label)
-            for img_file in label_dir.glob("*.jpg"):  # Load all jpg images
-                image_paths.append(img_file)
-                labels.append(label_dir.name)  # Use the directory name as the label
-               
 
-    logger.info(f"Loaded {len(image_paths)} images with corresponding labels.")
-    logger.info("Generating train, val, and test datasets...")
 
-    dataset_size = len(image_paths)
-
-    # Combine images and labels for easy splitting
-    dataset = list(zip(image_paths, labels))
-    
-
-    # Split the dataset into train, validation, and test sizes
-    train_size = int(0.7 * dataset_size)
-    val_size = int(0.15 * dataset_size)  # 15% for validation
-    test_size = dataset_size - train_size - val_size  # Remaining 15% for testing
-
-    # Randomly split the dataset
-    torch.manual_seed(42)  # Set a random seed for reproducibility
-    train_dataset, val_dataset, test_dataset = random_split(dataset, [train_size, val_size, test_size])
-
-    # Create DataLoaders for each dataset
-    train_loader = DataLoader(train_dataset, batch_size=32, shuffle=True)
-    val_loader = DataLoader(val_dataset, batch_size=32, shuffle=False)
-    test_loader = DataLoader(test_dataset, batch_size=32, shuffle=False)
-
-    logger.success("Train, validation, and test datasets generation complete with labels.")
-
-<<<<<<< HEAD
-    return train_loader, val_loader, test_loader
-   
-=======
 # Set random seed for reproducibility
 random.seed(46)
 
@@ -94,23 +51,46 @@
 
 # STEP 1 - Splits data into 70% training, 15% validation, 15% testing
 def split_data(input_path):
-    image_paths = list(Path(input_path).rglob("*.jpg"))  # Get all image paths
+    
+ 
+    image_paths = []
+    labels = []
+
+    # Traverse the directory
+    for label_dir in input_path.iterdir():
+        if label_dir.is_dir():  # Check if it's a directory (class label)
+            for img_file in label_dir.glob("*.jpg"):  # Load all jpg images
+                image_paths.append(img_file)
+                labels.append(label_dir.name)  # Use the directory name as the label
+               
+
+    logger.info(f"Loaded {len(image_paths)} images with corresponding labels.")
+    logger.info("Generating train, val, and test datasets...")
+
     dataset_size = len(image_paths)
+
+    # Combine images and labels for easy splitting
+    dataset = list(zip(image_paths, labels))
+    
+
+    # Split the dataset into train, validation, and test sizes
     train_size = int(0.7 * dataset_size)
-    val_size = int(0.15 * dataset_size)   # 15% for validation
+    val_size = int(0.15 * dataset_size)  # 15% for validation
     test_size = dataset_size - train_size - val_size  # Remaining 15% for testing
-    
+
     # Randomly split datasets
-    train_dataset, val_dataset, test_dataset = random_split(image_paths, [train_size, val_size, test_size])
+    train_dataset, val_dataset, test_dataset = random_split(dataset, [train_size, val_size, test_size])
 
     return train_dataset, val_dataset, test_dataset
+  
+  
 
 
 # Load datasets and create DataLoaders
 def load_data(input_data_dir):
     train_dataset, val_dataset, test_dataset = split_data(input_data_dir)
 
-    # STEP 2 - Create DataLoaders with augmentations
+    # STEP 3 - Create DataLoaders with augmentations
     train_loader = DataLoader(
         datasets.ImageFolder(input_data_dir, transform=get_augmentation_transforms()), 
         batch_size=BATCH_SIZE, 
@@ -131,6 +111,8 @@
         sampler=test_dataset,
         shuffle=False  # Avoid shuffling as we're using a sampler
     )
+    
+    logger.success("Train, validation, and test datasets generation complete with labels.")
 
     return train_loader, val_loader, test_loader
 
@@ -154,7 +136,7 @@
     print("Training complete")
 
 
->>>>>>> a9f1b4f0
+
 
 @app.command()
 def main(
@@ -166,17 +148,7 @@
     #output_path: Path = PROCESSED_DATA_DIR,
     # -----------------------------------------
 ):
-<<<<<<< HEAD
-
-
-    # Create DataLoaders for each dataset
-    train_loader,val_loader, test_loader= load_data_labels(input_path)
-
-
-    logger.success("Train, validation, and test datasets generation complete with labels.")
-
-
-=======
+  
     # ---- REPLACE THIS WITH YOUR OWN CODE ----
     logger.info(" Begining training  ")
 
@@ -192,7 +164,7 @@
     
     logger.success(" End training ")
     # -----------------------------------------
->>>>>>> a9f1b4f0
+
 
 
 if __name__ == "__main__":
